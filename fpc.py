--- conflicted
+++ resolved
@@ -550,12 +550,8 @@
         # A few categories are treated specially, the rest is appended to the last gallery
         if category == "Places/Panoramas":
             new_text = re.sub(LastImageR,r'\1\n[[%s|thumb|627px|left|%s]]' % (self.fileName(),self.cleanTitle()) , old_text, 1)
-<<<<<<< HEAD
+
         
-=======
-        elif category == "Animated":
-            new_text = re.sub(LastImageR,r'\1\n[[%s|frame|left|%s]]' % (self.fileName(),self.cleanTitle()) , old_text, 1)
->>>>>>> c07d9725
         else:
             # We just need to append to the bottom of the gallery with an added title
             # The regexp uses negative lookahead such that we place the candidate in the
